--- conflicted
+++ resolved
@@ -60,6 +60,9 @@
 }
 
 func NewZombie(spawnpoint *SpawnPoint, position Coord, zombieType ZombieType, sprites *SpriteSheet) *Zombie {
+	// the head and shoulders are about 3px from the middle
+	const collisionBoxSize float64 = 6
+	
 	var speed float64
 	var hitToDie int
 
@@ -79,12 +82,19 @@
 	}
 
 	dimensions := sprites.Sprite[0].Position
+	object := resolv.NewObject(
+		position.X, position.Y,
+		float64(dimensions.W), float64(dimensions.H),
+		tagMob,
+	)
+	object.SetShape(resolv.NewRectangle(
+		0, 0, // origin
+		collisionBoxSize, collisionBoxSize,
+	))
+	object.Shape.(*resolv.ConvexPolygon).RecenterPoints()
+
 	z := &Zombie{
-		Object: resolv.NewObject(
-			position.X, position.Y,
-			float64(dimensions.W), float64(dimensions.H),
-			tagMob,
-		),
+		Object:   object,
 		Angle:    0,
 		Sprite:   sprites,
 		Speed:    speed * (1 + rand.Float64()),
@@ -114,7 +124,6 @@
 
 // Zombie is a monster that's trying to eat the player character
 type Zombie struct {
-<<<<<<< HEAD
 	Object   *resolv.Object // Used for collision detection with other objects
 	Angle    float64        // The angle the zombies is facing at
 	Frame    int            // The current animation frame
@@ -123,46 +132,7 @@
 	Speed    float64        // The speed this zombie walks at
 	Target   *resolv.Object // Target object (player or dog)
 	HitToDie int            // Number of hits needed to die
-}
-
-// NewZombie constructs a new Zombie object
-func NewZombie(position []int, sprites *SpriteSheet) *Zombie {
-	// the head and shoulders are about 3px from the middle
-	const collisionBoxSize float64 = 6
-
-	dimensions := sprites.Sprite[0].Position
-	object := resolv.NewObject(
-		float64(position[0]), float64(position[1]),
-		float64(dimensions.W), float64(dimensions.H),
-		tagMob,
-	)
-	object.SetShape(resolv.NewRectangle(
-		0, 0, // origin
-		collisionBoxSize, collisionBoxSize,
-	))
-	object.Shape.(*resolv.ConvexPolygon).RecenterPoints()
-
-	zombie := &Zombie{
-		Object:   object,
-		Angle:    0,
-		Sprite:   sprites,
-		Speed:    zombieSpeed * (1 + rand.Float64()),
-		HitToDie: 1 + rand.Intn(2),
-	}
-	zombie.Object.Data = zombie // self-reference for later
-
-	return zombie
-=======
-	Object     *resolv.Object  // Used for collision detection with other objects
-	Angle      float64         // The angle the zombies is facing at
-	Frame      int             // The current animation frame
-	State      int             // The current animation state
-	Sprite     *SpriteSheet    // Used for zombie animations
-	Speed      float64         // The speed this zombie walks at
-	Target     *resolv.Object  // Target object (player or dog)
-	HitToDie   int             // Number of hits needed to die
-	SpawnPoint *SpawnPoint     // Reference for the SpawnPoint where the zombie was spawned
->>>>>>> 2646f966
+	SpawnPoint *SpawnPoint  // Reference for the SpawnPoint where the zombie was spawned
 }
 
 // Update updates the state of the zombie
