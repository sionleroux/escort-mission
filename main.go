--- conflicted
+++ resolved
@@ -61,12 +61,8 @@
 	Camera       *camera.Camera
 	Sprites      map[SpriteType]*SpriteSheet
 	Player       *Player
-<<<<<<< HEAD
 	Dog          *Dog
-	Zombies      []*Zombie
-=======
 	Zombies      Zombies
->>>>>>> 7194b4e5
 	Space        *resolv.Space
 }
 
@@ -130,7 +126,6 @@
 	}
 	g.Space.Add(g.Player.Object)
 
-<<<<<<< HEAD
 	// Add dog to the game
 	g.Dog = &Dog{
 		Object: resolv.NewObject(float64(g.Width/2 + 32), float64(g.Height/2), 32, 32, tagDog),
@@ -140,10 +135,7 @@
 	}
 	g.Space.Add(g.Dog.Object)
 
-	//Add zombies to the game
-=======
 	// Add zombies to the game
->>>>>>> 7194b4e5
 	zs := []*Zombie{}
 	for i := 0; i < HowManyZombies; i++ {
 		z := &Zombie{
@@ -190,29 +182,11 @@
 	// Update player
 	g.Player.Update(g)
 
-<<<<<<< HEAD
 	// Update dog
 	g.Dog.Update(g)
 
-	// Move zombie towards player
-	for _, z := range g.Zombies {
-		if z.Object.X < g.Player.Object.X {
-			z.MoveRight()
-		}
-		if z.Object.X > g.Player.Object.X {
-			z.MoveLeft()
-		}
-		if z.Object.Y < g.Player.Object.Y {
-			z.MoveDown()
-		}
-		if z.Object.Y > g.Player.Object.Y {
-			z.MoveUp()
-		}
-	}
-=======
 	// Update zombies
 	g.Zombies.Update(g)
->>>>>>> 7194b4e5
 
 	// Collision detection and response between zombie and player
 	if collision := g.Player.Object.Check(0, 0, tagMob); collision != nil {
@@ -241,25 +215,9 @@
 	// Player
 	g.Player.Draw(g)
 
-<<<<<<< HEAD
 	// Dog
 	g.Dog.Draw(g)
 
-	// Gun
-	// sX, sY := g.Camera.GetScreenCoords(
-	// 	g.Player.Object.X-math.Cos(g.Player.Angle)*20,
-	// 	g.Player.Object.Y-math.Sin(g.Player.Angle)*20)
-	// ebitenutil.DrawRect(
-	// 	g.Camera.Surface,
-	// 	sX,
-	// 	sY,
-	// 	10,
-	// 	10,
-	// 	color.White,
-	// )
-
-=======
->>>>>>> 7194b4e5
 	// Zombies
 	for _, z := range g.Zombies {
 		z.Draw(g)
