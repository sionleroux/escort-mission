--- conflicted
+++ resolved
@@ -319,15 +319,13 @@
 
 	// Collision detection and response between zombie and player
 	if collision := g.Player.Object.Check(0, 0, tagMob); collision != nil {
-<<<<<<< HEAD
 		if g.Player.Object.Overlaps(collision.Objects[0]) {
-			g.Sounds[soundPlayerDies].Rewind()
-			g.Sounds[soundPlayerDies].Play()
-=======
-		if g.Player.Object.Shape.Intersection(0, 0, collision.Objects[0].Shape) != nil {
->>>>>>> ce84e69a
-			g.State = gameOver
-			return nil // return early, no point in continuing, you are dead
+			if g.Player.Object.Shape.Intersection(0, 0, collision.Objects[0].Shape) != nil {
+				g.Sounds[soundPlayerDies].Rewind()
+				g.Sounds[soundPlayerDies].Play()
+				g.State = gameOver
+				return nil // return early, no point in continuing, you are dead
+			}
 		}
 	}
 
