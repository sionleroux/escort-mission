--- conflicted
+++ resolved
@@ -166,18 +166,8 @@
 		}
 	}
 
-<<<<<<< HEAD
-	if g.Player.State != playerShooting && clicked() {
-		g.Player.State = playerShooting
-		// TODO: replace this with zombie dying state, animation, sfx
-		// and only remove it *afterwards*
-		g.Space.Remove(g.Zombies[0].Object)
-		g.Zombies = g.Zombies[1:]
-	}
-=======
 	// Gun shooting handler
 	Shoot(g)
->>>>>>> 98d53407
 
 	// Update player
 	g.Player.Update(g)
