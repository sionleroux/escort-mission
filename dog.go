// Copyright 2021 Siôn le Roux.  All rights reserved.
// Use of this source code is subject to an MIT-style
// licence which can be found in the LICENSE file.

package main

import (
	"image"
	"math"

	"github.com/hajimehoshi/ebiten/v2"
	"github.com/solarlune/resolv"
)

// Coord is the coordinate of a path point
type Coord struct {
	X float64
	Y float64
}

// Path contains information about a path and its progress
type Path struct {
	Points    []Coord // Coordinates of the path points
	NextPoint int     // Index of the next path point
}

// dogWalkingSpeed is the distance the dog moves per update cycle when walking
const dogWalkingSpeed float64 = 0.7

// dogRunningSpeed is the distance the dog moves per update cycle when running
const dogRunningSpeed float64 = 1.3

// waitingRadius is the maximum distance the dog walks away from the player
const waitingRadius float64 = 96

// zombieBarkRadius: if a zombie is this close to the dog, it barks
const zombieBarkRadius float64 = 150

// zombieFleeRadius: if a zombie is this close to the dog, it runs away
const zombieFleeRadius float64 = 80

// zombieSafeRadius: if a zombie is at least this far from the dog, it stops running
const zombieSafeRadius float64 = 192

// fleeingPathLength: the length of the path planned for fleeing
const fleeingPathLength float64 = 200

// Operating modes of the dog
const (
	dogNormal = iota // Dog is alive and no zombies in vicinity
	dogDanger        // Zomibes are close, the dod needs to flee
	dogDead          // Dog died
)

// States of the dog
const (
	dogNormalWaiting = iota
	dogNormalWalking
	dogNormalBlocked
	dogNormalSniffing
	dogNormalFinished

	dogDangerBarking
	dogDangerFleeing
)

// Maps dog states to animation frames
var dogStateToFrame = [7]int{2, 0, 2, 1, 2, 1, 0}

// Dog is player's companion
type Dog struct {
	Object            *resolv.Object
	Angle             float64
	Speed             float64
	Frame             int
	Mode              int
	State             int
	PrevState         int
	CurrentPath       *Path
	MainPath          *Path
	OnMainPath        bool
	LastPathCoord     Coord
	Sprite            *SpriteSheet
	PrevCheckpoint    int
	OutOfSightCounter int
}

func (d *Dog) Init() {
	d.CurrentPath = d.MainPath
	d.OnMainPath = true
	d.turnTowardsPathPoint()
}

// zombiesInRange checks if there zombies close to the Dog
// Returns
//  - if there are zombies in range
//  - the distance of the closest zombie
//  - the resultant vector of the fleeing path based on all the zombies in range
<<<<<<< HEAD
func (d *Dog) zombiesInRange(zRange float64, g *Game) (bool, float64, Coord) {
=======
func (d *Dog) zombiesInRange(zRange float64, g *GameScreen) (bool, float64, Coord) {
>>>>>>> f55ae385
	resultantVectorCoord := Coord{X: 0, Y: 0}
	closestZombie := 1000.0
	for _, zombie := range g.Zombies {
		zombieDistance, xDistance, yDistance := CalcObjectDistance(d.Object, zombie.Object)
		if zombieDistance < closestZombie {
			closestZombie = zombieDistance
		}
		if zombieDistance < zRange {
			resultantVectorCoord.X += xDistance
			resultantVectorCoord.Y += yDistance
		}
	}

	return closestZombie < zRange, closestZombie, resultantVectorCoord
}

// planFleeingRoute plans a fleeing route for the dog
func (d *Dog) planFleeingRoute(vector Coord, g *GameScreen) *Path {
	fleeingPath := &Path{}
	nv := NormalizeVector(vector)
	fleeingPath.Points = []Coord{
		{X: d.Object.X + nv.X*fleeingPathLength, Y: d.Object.Y + nv.Y*fleeingPathLength},
	}
	return fleeingPath
}

// planRouteBackToMainPath plans a route back to the main path
func (d *Dog) planRouteBackToMainPath(g *GameScreen) *Path {
	returnPath := &Path{}
	returnPath.Points = g.LevelMap.FindPath(
		Coord{X: d.Object.X, Y: d.Object.Y},
		d.LastPathCoord,
	)
	returnPath.Points[len(returnPath.Points)-1] = d.LastPathCoord
	returnPath.Points = GetBezierPathFromCoords(returnPath.Points, 2)
	return returnPath
}

// updateState updates the state machine of the dog
func (d *Dog) updateState(g *GameScreen) {
	d.PrevState = d.State

	// Does the dog need to change mode? Danger <-> Normal
	switch d.Mode {
	case dogNormal:
		zInRange, _, _ := d.zombiesInRange(zombieBarkRadius, g)
		if zInRange {
			d.Mode = dogDanger
			d.State = dogDangerBarking
		}
	case dogDanger:
		zInRange, _, _ := d.zombiesInRange(zombieSafeRadius, g)
		if !zInRange {
			d.Mode = dogNormal
			d.State = dogNormalWaiting
		}
	}

	// Does the dog need to change state in its current mode?
	switch d.Mode {
	case dogNormal:
		playerDistance, _, _ := CalcObjectDistance(d.Object, g.Player.Object)

		switch d.State {
		case dogNormalWaiting:
			if d.PrevState == dogDangerFleeing {
				d.CurrentPath = d.planRouteBackToMainPath(g)
				d.turnTowardsPathPoint()
				d.OnMainPath = false
			}
			if playerDistance <= waitingRadius {
				d.State = dogNormalWalking
			}
		case dogNormalWalking:
			if playerDistance > waitingRadius {
				d.State = dogNormalWaiting
			}
<<<<<<< HEAD
			// Next state is set elsewhere
			// - In case when dog reaches checkpoint and starts sniffing
			// - In case when dog reaches destination
			// - In case when dog is getting blocked by the player
=======
			// The case when dog reaches checkpoint and starts sniffing:
			// The case when dog reaches destination:
			// The case when dog is getting blocked by the player:
>>>>>>> f55ae385
		case dogNormalBlocked:
			// Next state is set elsewhere
			// - In case when dog is not blocked anymore by the player
		case dogNormalSniffing:
			// Next state is set elsewhere
			// - In case when player is also at the checkpoint
		}
	case dogDanger:
		zInRange, _, _ := d.zombiesInRange(zombieFleeRadius, g)

		switch d.State {
		case dogDangerBarking:
			if zInRange {
				if d.OnMainPath {
					d.LastPathCoord = d.CurrentPath.Points[d.CurrentPath.NextPoint]
				}
				d.State = dogDangerFleeing
			}
		case dogDangerFleeing:
			// Dog is fleeing until it changes mode to Normal
		}
	}
}

// Update updates the state of the dog
func (d *Dog) Update(g *GameScreen) {
	// If the dog is dead, no need to update
	if d.Mode == dogDead {
		return
	}

	d.updateState(g)

	// If the dog is out of the screen for too long then it dies
	sx, sy := g.Camera.GetScreenCoords(d.Object.X, d.Object.Y)
	if sx < 0 || sy < 0 || sx > float64(g.Width) || sy > float64(g.Height) {
		d.OutOfSightCounter++
		if d.OutOfSightCounter > 300 {
			g.Dog.Mode = dogDead
		}
	} else {
		d.OutOfSightCounter = 0
	}

	// Update dog based on current and previous states
	switch d.State {
	case dogNormalWaiting:
		// Do nothing
	case dogNormalWalking:
		// If dog is walking back to the main path and reaches it then change its path to main path
		// Try to move along the path
		d.followPath(g)
	case dogNormalBlocked:
		// Try to move along the path
		d.followPath(g)
	case dogNormalSniffing:
<<<<<<< HEAD
		// Do nothing, just wait for the player to arrive at the same checkpoint
=======
		d.sniffNextCheckpoint()
>>>>>>> f55ae385
	case dogDangerBarking:
		// Play barking sound
		if d.PrevState != dogDangerBarking {
			g.Sounds[soundDogBark].Play()
		}
	case dogDangerFleeing:
		zInRange, _, resultantVector := d.zombiesInRange(zombieFleeRadius, g)
		if zInRange {
			d.CurrentPath = d.planFleeingRoute(resultantVector, g)
			d.turnTowardsPathPoint()
			d.OnMainPath = false
		}
		// Try to run along the path
		d.followPath(g)
	}

	// Animate dog
	animationFrame := d.Sprite.Meta.FrameTags[dogStateToFrame[d.State]]
	d.Frame = Animate(d.Frame, g.Tick, animationFrame)
	d.Object.Update()
}

// StopSniffing stops sniffing when the player is at the same checkpoint
func (d *Dog) StopSniffing() {
	if d.State == dogNormalSniffing {
		d.State = dogNormalWalking
	}
}

// TurnTowardsCoordinate turns the dog to the direction of the point
func (d *Dog) turnTowardsCoordinate(coord Coord) {
	adjacent := coord.X - d.Object.X
	opposite := coord.Y - d.Object.Y
	d.Angle = math.Atan2(opposite, adjacent)
}

// TurnTowardsPathPoint turns the dog to the direction of the next path point
func (d *Dog) turnTowardsPathPoint() {
	d.turnTowardsCoordinate(d.CurrentPath.Points[d.CurrentPath.NextPoint])
}

// followPath moves the dog along its current path
func (d *Dog) followPath(g *GameScreen) {
	if d.CurrentPath.NextPoint == len(d.CurrentPath.Points) {
		return
	}

	nextPoint := d.CurrentPath.Points[d.CurrentPath.NextPoint]
	nextPathCoordDistance := CalcDistance(nextPoint.X, nextPoint.Y, d.Object.X, d.Object.Y)
	if nextPathCoordDistance < 2 {
		d.CurrentPath.NextPoint++
		if d.CurrentPath.NextPoint == len(d.CurrentPath.Points) {
			if d.State == dogNormalWalking {
				// If the dog is normally walking, not fleeing
				if d.OnMainPath {
					// If the dog reaches the end of the main path then it finishes
					d.State = dogNormalFinished
					return
				} else {
					// If the dog reaches the main path again then it will continue on that
					d.CurrentPath = d.MainPath
					d.OnMainPath = true
				}
			} else {
				// If the dog is fleeing
				zInRange, _, resultantVector := d.zombiesInRange(zombieFleeRadius, g)
				if !zInRange {
					return
				}
				d.CurrentPath = d.planFleeingRoute(resultantVector, g)
			}

		}
		d.turnTowardsPathPoint()
		return
	}

	var speed float64
	if d.State == dogDangerFleeing {
		speed = dogRunningSpeed
	} else {
		speed = dogWalkingSpeed
	}

	d.move(
		math.Cos(d.Angle)*speed,
		math.Sin(d.Angle)*speed,
	)
}

// Move the Dog by the given vector if it is possible to do so
func (d *Dog) move(dx, dy float64) {
	switch d.State {
	case dogNormalWalking:
		// If the dog would collide with the player
		if collision := d.Object.Check(dx, dy, tagPlayer); collision != nil {
			if d.Object.Shape.Intersection(0, 0, collision.Objects[0].Shape) != nil {
				d.State = dogNormalBlocked
				return
			}
		}
		// If the dog reaches a checkpoint
		if collision := d.Object.Check(dx, dy, tagCheckpoint); collision != nil {
			o := collision.Objects[0]
			if o.Data.(int) > d.PrevCheckpoint {
				d.PrevCheckpoint = o.Data.(int)
				d.State = dogNormalSniffing
			}
		}
	case dogNormalBlocked:
		// If the dog would not collide with the player anymore
		if collision := d.Object.Check(dx, dy, tagPlayer); collision == nil {
			d.State = dogNormalWalking
		} else {
			return
		}
	default:
		if collision := d.Object.Check(dx, dy, tagWall, tagMob, tagPlayer); collision != nil {
			if d.Object.Shape.Intersection(0, 0, collision.Objects[0].Shape) != nil {
				return
			}
		}
	}

	d.Object.X += dx
	d.Object.Y += dy
}

// Draw draws the Dog to the screen
func (d *Dog) Draw(g *GameScreen) {
	// the centre of the dog's shoulders is 5px down from the middle
	const centerOffset float64 = 5

	s := d.Sprite
	frame := s.Sprite[d.Frame]
	op := &ebiten.DrawImageOptions{}

	// Centre and rotate
	op.GeoM.Translate(
		float64(-frame.Position.W/2),
		float64(-frame.Position.H/2)+centerOffset/2,
	)
	op.GeoM.Rotate(d.Angle + math.Pi/2)

	g.Camera.Surface.DrawImage(
		s.Image.SubImage(image.Rect(
			frame.Position.X,
			frame.Position.Y,
			frame.Position.X+frame.Position.W,
			frame.Position.Y+frame.Position.H,
		)).(*ebiten.Image),
		g.Camera.GetTranslation(
			op,
			float64(d.Object.X),
			float64(d.Object.Y),
		),
	)
}<|MERGE_RESOLUTION|>--- conflicted
+++ resolved
@@ -96,11 +96,7 @@
 //  - if there are zombies in range
 //  - the distance of the closest zombie
 //  - the resultant vector of the fleeing path based on all the zombies in range
-<<<<<<< HEAD
-func (d *Dog) zombiesInRange(zRange float64, g *Game) (bool, float64, Coord) {
-=======
 func (d *Dog) zombiesInRange(zRange float64, g *GameScreen) (bool, float64, Coord) {
->>>>>>> f55ae385
 	resultantVectorCoord := Coord{X: 0, Y: 0}
 	closestZombie := 1000.0
 	for _, zombie := range g.Zombies {
@@ -178,16 +174,10 @@
 			if playerDistance > waitingRadius {
 				d.State = dogNormalWaiting
 			}
-<<<<<<< HEAD
 			// Next state is set elsewhere
 			// - In case when dog reaches checkpoint and starts sniffing
 			// - In case when dog reaches destination
 			// - In case when dog is getting blocked by the player
-=======
-			// The case when dog reaches checkpoint and starts sniffing:
-			// The case when dog reaches destination:
-			// The case when dog is getting blocked by the player:
->>>>>>> f55ae385
 		case dogNormalBlocked:
 			// Next state is set elsewhere
 			// - In case when dog is not blocked anymore by the player
@@ -244,11 +234,7 @@
 		// Try to move along the path
 		d.followPath(g)
 	case dogNormalSniffing:
-<<<<<<< HEAD
 		// Do nothing, just wait for the player to arrive at the same checkpoint
-=======
-		d.sniffNextCheckpoint()
->>>>>>> f55ae385
 	case dogDangerBarking:
 		// Play barking sound
 		if d.PrevState != dogDangerBarking {
